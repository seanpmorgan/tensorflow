--- conflicted
+++ resolved
@@ -215,7 +215,6 @@
       urls = [
           "https://mirror.bazel.build/www.nasm.us/pub/nasm/releasebuilds/2.12.02/nasm-2.12.02.tar.bz2",
           "http://pkgs.fedoraproject.org/repo/pkgs/nasm/nasm-2.12.02.tar.bz2/d15843c3fb7db39af80571ee27ec6fad/nasm-2.12.02.tar.bz2",
-          "http://www.nasm.us/pub/nasm/releasebuilds/2.12.02/nasm-2.12.02.tar.bz2",
       ],
       sha256 = "00b0891c678c065446ca59bcee64719d0096d54d6886e6e472aeee2e170ae324",
       strip_prefix = "nasm-2.12.02",
@@ -476,19 +475,11 @@
   tf_http_archive(
       name = "llvm",
       urls = [
-<<<<<<< HEAD
-          "https://mirror.bazel.build/github.com/llvm-mirror/llvm/archive/8f7bcdf3c65b9a47e35653d525135beb18f3ac25.tar.gz",
-          "https://github.com/llvm-mirror/llvm/archive/8f7bcdf3c65b9a47e35653d525135beb18f3ac25.tar.gz",
-      ],
-      sha256 = "63d4da54dc7bc9a79e2ad266d230f4f759520cccb344a2dd49c2c6383ab75285",
-      strip_prefix = "llvm-8f7bcdf3c65b9a47e35653d525135beb18f3ac25",
-=======
           "https://mirror.bazel.build/github.com/llvm-mirror/llvm/archive/9a6e78e4adc959d2825f7af35b4ed0e09394d840.tar.gz",
           "https://github.com/llvm-mirror/llvm/archive/9a6e78e4adc959d2825f7af35b4ed0e09394d840.tar.gz",
       ],
       sha256 = "7990b4d446de971e0acc481942920452a182d2f87a8164bdc117fd9b9ace591d",
       strip_prefix = "llvm-9a6e78e4adc959d2825f7af35b4ed0e09394d840",
->>>>>>> bf048d60
       build_file = str(Label("//third_party/llvm:llvm.BUILD")),
   )
 
